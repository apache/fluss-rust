# Licensed to the Apache Software Foundation (ASF) under one
# or more contributor license agreements.  See the NOTICE file
# distributed with this work for additional information
# regarding copyright ownership.  The ASF licenses this file
# to you under the Apache License, Version 2.0 (the
# "License"); you may not use this file except in compliance
# with the License.  You may obtain a copy of the License at
#
#   http://www.apache.org/licenses/LICENSE-2.0
#
# Unless required by applicable law or agreed to in writing,
# software distributed under the License is distributed on an
# "AS IS" BASIS, WITHOUT WARRANTIES OR CONDITIONS OF ANY
# KIND, either express or implied.  See the License for the
# specific language governing permissions and limitations
# under the License.

[workspace.package]
categories = ["command-line-utilities"]
description = "The rust implementation of fluss"
repository = "https://github.com/apache/fluss-rust"
edition = "2024"
version = "0.1.0"
license = "Apache-2.0"
rust-version = "1.85"

[workspace]
resolver = "2"
members = ["crates/fluss", "crates/examples", "bindings/python", "bindings/cpp"]

[workspace.dependencies]
fluss = { version = "0.1.0", path = "./crates/fluss" }
tokio = { version = "1.44.2", features = ["full"] }
clap = { version = "4.5.37", features = ["derive"] }
arrow = { version = "57.0.0", features = ["ipc_compression"] }
<<<<<<< HEAD
chrono = { version = "0.4", features = ["clock", "std", "wasmbind"] }

serde = { version = "1.0", features = ["derive"] }
serde_json = "1.0"
opendal = "0.53"
=======
jiff = { version = "0.2" }
>>>>>>> 58a842d4
<|MERGE_RESOLUTION|>--- conflicted
+++ resolved
@@ -33,12 +33,9 @@
 tokio = { version = "1.44.2", features = ["full"] }
 clap = { version = "4.5.37", features = ["derive"] }
 arrow = { version = "57.0.0", features = ["ipc_compression"] }
-<<<<<<< HEAD
 chrono = { version = "0.4", features = ["clock", "std", "wasmbind"] }
 
 serde = { version = "1.0", features = ["derive"] }
 serde_json = "1.0"
 opendal = "0.53"
-=======
-jiff = { version = "0.2" }
->>>>>>> 58a842d4
+jiff = { version = "0.2" }