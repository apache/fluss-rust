--- conflicted
+++ resolved
@@ -40,17 +40,10 @@
 linked-hash-map = "0.5.6"
 prost = "0.14"
 rand = "0.9.1"
-<<<<<<< HEAD
 serde = { workspace = true, features = ["rc"] }
 serde_json = { workspace = true }
 thiserror = "1.0"
-tracing = "0.1"
-=======
-serde = { version = "1.0.219", features = ["derive", "rc"] }
-serde_json = "1.0.140"
-thiserror = "2"
 log = { version = "0.4", features = ["kv_std"] }
->>>>>>> 58a842d4
 tokio = { workspace = true }
 parking_lot = "0.12"
 bytes = "1.10.1"
